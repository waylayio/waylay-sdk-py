# serializer version: 1
# name: test_deserialize[response_kwargs0-response_type_map0][200:b'some_text_resopnse'@{'200': <class 'str'>}]
  tuple(
    ApiResponse(status_code=200, data='some_text_resopnse', raw_data=b'some_text_resopnse', headers=Headers({'x-resp-header': 'resp_header_value', 'content-length': '18', 'content-type': 'text/plain; charset=utf-8'})),
    'str',
    'some_text_resopnse',
  )
# ---
# name: test_deserialize[response_kwargs1-response_type_map1][200:b'some_text_resopnse'@{'200': 'str'}]
  tuple(
    ApiResponse(status_code=200, data='some_text_resopnse', raw_data=b'some_text_resopnse', headers=Headers({'content-length': '18', 'content-type': 'text/plain; charset=utf-8'})),
    'str',
    'some_text_resopnse',
  )
# ---
# name: test_deserialize[response_kwargs10-response_type_map10][200:b'true'@{}]
  tuple(
    ApiResponse(status_code=200, data=True, raw_data=b'true', headers=Headers({'content-length': '4', 'content-type': 'application/json'})),
    'bool',
    True,
  )
# ---
# name: test_deserialize[response_kwargs11-response_type_map11][200:b'{"hello": "world", "key": [1, 2, 3]}'@{'200': <class 'object'>}]
  tuple(
    ApiResponse(status_code=200, data={'hello': 'world', 'key': [1, 2, 3]}, raw_data=b'{"hello": "world", "key": [1, 2, 3]}', headers=Headers({'content-length': '36', 'content-type': 'application/json'})),
    'dict',
    dict({
      'hello': 'world',
      'key': list([
        1,
        2,
        3,
      ]),
    }),
  )
# ---
# name: test_deserialize[response_kwargs12-response_type_map12][200:b'{"hello": "world", "key": [1, 2, 3]}'@{}]
  tuple(
    ApiResponse(status_code=200, data=namespace(hello='world', key=[1, 2, 3]), raw_data=b'{"hello": "world", "key": [1, 2, 3]}', headers=Headers({'content-length': '36', 'content-type': 'application/json'})),
    'SimpleNamespace',
    namespace(hello='world', key=[1, 2, 3]),
  )
# ---
# name: test_deserialize[response_kwargs13-response_type_map13][200:b''@{}]
  tuple(
    ApiResponse(status_code=200, data=b'', raw_data=b'', headers=Headers({})),
    'bytes',
    b'',
  )
# ---
# name: test_deserialize[response_kwargs14-response_type_map14][200:b''@{'200': None}]
  tuple(
    ApiResponse(status_code=200, data=b'', raw_data=b'', headers=Headers({})),
    'bytes',
    b'',
  )
# ---
# name: test_deserialize[response_kwargs15-response_type_map15][201:b'{"message": "some not found message", "code": "RESOURCE_NOT_FOUND"}'@{'201': typing.Dict[str, str]}]
  tuple(
    ApiResponse(status_code=201, data=namespace(message='some not found message', code='RESOURCE_NOT_FOUND'), raw_data=b'{"message": "some not found message", "code": "RESOURCE_NOT_FOUND"}', headers=Headers({'content-length': '67', 'content-type': 'application/json'})),
    'SimpleNamespace',
    namespace(message='some not found message', code='RESOURCE_NOT_FOUND'),
  )
# ---
# name: test_deserialize[response_kwargs16-response_type_map16][201:b'{"message": "some not found message", "code": "RESOURCE_NOT_FOUND"}'@{'2XX': typing.Dict[str, str]}]
  tuple(
    ApiResponse(status_code=201, data=namespace(message='some not found message', code='RESOURCE_NOT_FOUND'), raw_data=b'{"message": "some not found message", "code": "RESOURCE_NOT_FOUND"}', headers=Headers({'content-length': '67', 'content-type': 'application/json'})),
    'SimpleNamespace',
    namespace(message='some not found message', code='RESOURCE_NOT_FOUND'),
  )
# ---
# name: test_deserialize[response_kwargs17-response_type_map17][201:b'{"message": "some not found message", "code": "RESOURCE_NOT_FOUND"}'@{'*': 'Dict[str, str]'}]
  tuple(
    ApiResponse(status_code=201, data={'message': 'some not found message', 'code': 'RESOURCE_NOT_FOUND'}, raw_data=b'{"message": "some not found message", "code": "RESOURCE_NOT_FOUND"}', headers=Headers({'content-length': '67', 'content-type': 'application/json'})),
    'dict',
    dict({
      'code': 'RESOURCE_NOT_FOUND',
      'message': 'some not found message',
    }),
  )
# ---
# name: test_deserialize[response_kwargs18-response_type_map18][201:b'{"message": "some not found message", "code": "RESOURCE_NOT_FOUND"}'@{'default': <class 'dict'>}]
  tuple(
    ApiResponse(status_code=201, data=namespace(message='some not found message', code='RESOURCE_NOT_FOUND'), raw_data=b'{"message": "some not found message", "code": "RESOURCE_NOT_FOUND"}', headers=Headers({'content-length': '67', 'content-type': 'application/json'})),
    'SimpleNamespace',
    namespace(message='some not found message', code='RESOURCE_NOT_FOUND'),
  )
# ---
# name: test_deserialize[response_kwargs19-response_type_map19][201:b'{"message": "some not found message", "code": "RESOURCE_NOT_FOUND"}'@{'4XX': typing.Dict[str, str]}]
  tuple(
    ApiResponse(status_code=201, data=namespace(message='some not found message', code='RESOURCE_NOT_FOUND'), raw_data=b'{"message": "some not found message", "code": "RESOURCE_NOT_FOUND"}', headers=Headers({'content-length': '67', 'content-type': 'application/json'})),
    'SimpleNamespace',
    namespace(message='some not found message', code='RESOURCE_NOT_FOUND'),
  )
# ---
# name: test_deserialize[response_kwargs2-response_type_map2][200:b'some_text_resopnse'@{}]
  tuple(
    ApiResponse(status_code=200, data='some_text_resopnse', raw_data=b'some_text_resopnse', headers=Headers({'content-length': '18', 'content-type': 'text/plain; charset=utf-8'})),
    'str',
    'some_text_resopnse',
  )
# ---
# name: test_deserialize[response_kwargs20-response_type_map20][202:b'some binary file content,'@{'202': <class 'bytearray'>}]
  tuple(
    ApiResponse(status_code=202, data=b'some binary file content,', raw_data=b'some binary file content,', headers=Headers({'content-type': 'application/octet-stream', 'content-length': '25'})),
    'bytes',
    b'some binary file content,',
  )
# ---
# name: test_deserialize[response_kwargs21-response_type_map21][202:b'some binary file content,'@{'2XX': 'bytearray'}]
  tuple(
    ApiResponse(status_code=202, data=b'some binary file content,', raw_data=b'some binary file content,', headers=Headers({'content-type': 'application/octet-stream', 'content-length': '25'})),
    'bytes',
    b'some binary file content,',
  )
# ---
# name: test_deserialize[response_kwargs22-response_type_map22][202:b'some binary file content,'@{'*': <class 'bytes'>}]
  tuple(
    ApiResponse(status_code=202, data=b'some binary file content,', raw_data=b'some binary file content,', headers=Headers({'content-type': 'application/octet-stream', 'content-length': '25'})),
    'bytes',
    b'some binary file content,',
  )
# ---
# name: test_deserialize[response_kwargs23-response_type_map23][200:b'["11", "22", 33]'@{'2XX': typing.List[int]}]
  tuple(
    ApiResponse(status_code=200, data=['11', '22', 33], raw_data=b'["11", "22", 33]', headers=Headers({'content-length': '16', 'content-type': 'application/json'})),
    'list',
    list([
      '11',
      '22',
      33,
    ]),
  )
# ---
# name: test_deserialize[response_kwargs24-response_type_map24][200:b'["11", "22", 33]'@{'2XX': 'List[int]'}]
  tuple(
    ApiResponse(status_code=200, data=[11, 22, 33], raw_data=b'["11", "22", 33]', headers=Headers({'content-length': '16', 'content-type': 'application/json'})),
    'list',
    list([
      11,
      22,
      33,
    ]),
  )
# ---
# name: test_deserialize[response_kwargs25-response_type_map25][200:b'["hello", "world", 123, {"key": "value"}]'@{'2XX': typing.List[typing.Union[str, int, typing.Dict[str, typing.Any]]]}]
  tuple(
    ApiResponse(status_code=200, data=['hello', 'world', 123, namespace(key='value')], raw_data=b'["hello", "world", 123, {"key": "value"}]', headers=Headers({'content-length': '41', 'content-type': 'application/json'})),
    'list',
    list([
      'hello',
      'world',
      123,
      namespace(key='value'),
    ]),
  )
# ---
# name: test_deserialize[response_kwargs26-response_type_map26][200:b'["hello", "world", 123, {"key": "value"}]'@{'2XX': <class 'list'>}]
  tuple(
    ApiResponse(status_code=200, data=['hello', 'world', 123, namespace(key='value')], raw_data=b'["hello", "world", 123, {"key": "value"}]', headers=Headers({'content-length': '41', 'content-type': 'application/json'})),
    'list',
    list([
      'hello',
      'world',
      123,
      namespace(key='value'),
    ]),
  )
# ---
# name: test_deserialize[response_kwargs27-response_type_map27][200:b'["hello", "world", 123, {"key": "value"}]'@{}]
  tuple(
    ApiResponse(status_code=200, data=['hello', 'world', 123, namespace(key='value')], raw_data=b'["hello", "world", 123, {"key": "value"}]', headers=Headers({'content-length': '41', 'content-type': 'application/json'})),
    'list',
    list([
      'hello',
      'world',
      123,
      namespace(key='value'),
    ]),
  )
# ---
# name: test_deserialize[response_kwargs28-response_type_map28][200:b'2023-12-25T00:01:00'@{'200': <class 'datetime.datetime'>}]
  tuple(
    ApiResponse(status_code=200, data=datetime.datetime(2023, 12, 25, 0, 1), raw_data=b'2023-12-25T00:01:00', headers=Headers({'content-length': '19', 'content-type': 'text/plain; charset=utf-8'})),
    'datetime',
    datetime.datetime(2023, 12, 25, 0, 1),
  )
# ---
# name: test_deserialize[response_kwargs29-response_type_map29][200:b'2023-12-25T00:01:00'@{'2XX': <class 'datetime.date'>}]
  tuple(
    ApiResponse(status_code=200, data=datetime.date(2023, 12, 25), raw_data=b'2023-12-25T00:01:00', headers=Headers({'content-length': '19', 'content-type': 'text/plain; charset=utf-8'})),
    'date',
    datetime.date(2023, 12, 25),
  )
# ---
# name: test_deserialize[response_kwargs3-response_type_map3][200:b'123'@{'200': <class 'int'>}]
  tuple(
    ApiResponse(status_code=200, data=123, raw_data=b'123', headers=Headers({'content-length': '3', 'content-type': 'text/plain; charset=utf-8'})),
    'int',
    123,
  )
# ---
# name: test_deserialize[response_kwargs30-response_type_map30][200:b'2023/12/25:12.02.20'@{'2XX': <class 'datetime.date'>}]
  tuple(
    ApiResponse(status_code=200, data='2023/12/25:12.02.20', raw_data=b'2023/12/25:12.02.20', headers=Headers({'content-length': '19', 'content-type': 'text/plain; charset=utf-8'})),
    'str',
    '2023/12/25:12.02.20',
  )
# ---
# name: test_deserialize[response_kwargs31-response_type_map31][200:b'2023-12-25T00:01:00'@{'2XX': <class 'str'>}]
  tuple(
    ApiResponse(status_code=200, data='2023-12-25T00:01:00', raw_data=b'2023-12-25T00:01:00', headers=Headers({'content-length': '19', 'content-type': 'text/plain; charset=utf-8'})),
    'str',
    '2023-12-25T00:01:00',
  )
# ---
# name: test_deserialize[response_kwargs32-response_type_map32][200:b'2023-12-25T00:01:00'@{}]
  tuple(
    ApiResponse(status_code=200, data='2023-12-25T00:01:00', raw_data=b'2023-12-25T00:01:00', headers=Headers({'content-length': '19', 'content-type': 'text/plain; charset=utf-8'})),
    'str',
    '2023-12-25T00:01:00',
  )
# ---
# name: test_deserialize[response_kwargs33-response_type_map33][200:b'{"name": "Lord Biscuit, Master of Naps", "owner": {"id": 123, "name": "Simon"}, "tag": "doggo"}'@{'200': <class 'unit.api.example.pet_model.Pet'>}]
  tuple(
    ApiResponse(status_code=200, data=Pet(name='Lord Biscuit, Master of Naps', owner=PetOwner(id=123, name='Simon'), tag='doggo'), raw_data=b'{"name": "Lord Biscuit, Master of Naps", "owner": {"id": 123, "name": "Simon"}, "tag": "doggo"}', headers=Headers({'content-length': '95', 'content-type': 'application/json'})),
    'Pet',
    Pet(name='Lord Biscuit, Master of Naps', owner=PetOwner(id=123, name='Simon'), tag='doggo'),
  )
# ---
# name: test_deserialize[response_kwargs34-response_type_map34][200:b'{"name":"Lord Biscuit, Master of Naps","owner":{"id":123,"name":"Simon"},"tag":"doggo"}'@{'2XX': <class 'unit.api.example.pet_model.Pet'>}]
  tuple(
    ApiResponse(status_code=200, data=Pet(name='Lord Biscuit, Master of Naps', owner=PetOwner(id=123, name='Simon'), tag='doggo'), raw_data=b'{"name":"Lord Biscuit, Master of Naps","owner":{"id":123,"name":"Simon"},"tag":"doggo"}', headers=Headers({'content-length': '87', 'content-type': 'text/plain; charset=utf-8'})),
    'Pet',
    Pet(name='Lord Biscuit, Master of Naps', owner=PetOwner(id=123, name='Simon'), tag='doggo'),
  )
# ---
# name: test_deserialize[response_kwargs35-response_type_map35][200:b'{"name":"Lord Biscuit, Master of Naps","owner":{"id":123,"name":"Simon"},"tag":"doggo"}'@{'*': <class 'unit.api.example.pet_model.Pet'>}]
  tuple(
    ApiResponse(status_code=200, data=Pet(name='Lord Biscuit, Master of Naps', owner=PetOwner(id=123, name='Simon'), tag='doggo'), raw_data=b'{"name":"Lord Biscuit, Master of Naps","owner":{"id":123,"name":"Simon"},"tag":"doggo"}', headers=Headers({'content-length': '87'})),
    'Pet',
    Pet(name='Lord Biscuit, Master of Naps', owner=PetOwner(id=123, name='Simon'), tag='doggo'),
  )
# ---
# name: test_deserialize[response_kwargs36-response_type_map36][200:b'{"name": "Lord Biscuit, Master of Naps", "owner": {"id": 123, "name": "Simon"}, "tag": "doggo"}'@{'200': typing.Any}]
  tuple(
    ApiResponse(status_code=200, data=namespace(name='Lord Biscuit, Master of Naps', owner=namespace(id=123, name='Simon'), tag='doggo'), raw_data=b'{"name": "Lord Biscuit, Master of Naps", "owner": {"id": 123, "name": "Simon"}, "tag": "doggo"}', headers=Headers({'content-length': '95', 'content-type': 'application/json'})),
    'SimpleNamespace',
    namespace(name='Lord Biscuit, Master of Naps', owner=namespace(id=123, name='Simon'), tag='doggo'),
  )
# ---
# name: test_deserialize[response_kwargs37-response_type_map37][200:b'{"name": "Lord Biscuit, Master of Naps", "owner": {"id": 123, "name": "Simon"}, "tag": "doggo"}'@{'200': None}]
  tuple(
    ApiResponse(status_code=200, data=namespace(name='Lord Biscuit, Master of Naps', owner=namespace(id=123, name='Simon'), tag='doggo'), raw_data=b'{"name": "Lord Biscuit, Master of Naps", "owner": {"id": 123, "name": "Simon"}, "tag": "doggo"}', headers=Headers({'content-length': '95', 'content-type': 'application/json'})),
    'SimpleNamespace',
    namespace(name='Lord Biscuit, Master of Naps', owner=namespace(id=123, name='Simon'), tag='doggo'),
  )
# ---
# name: test_deserialize[response_kwargs38-response_type_map38][200:b'{"name": "Lord Biscuit, Master of Naps", "owner": {"id": 123, "name": "Simon"}, "tag": "doggo"}'@{}]
  tuple(
    ApiResponse(status_code=200, data=namespace(name='Lord Biscuit, Master of Naps', owner=namespace(id=123, name='Simon'), tag='doggo'), raw_data=b'{"name": "Lord Biscuit, Master of Naps", "owner": {"id": 123, "name": "Simon"}, "tag": "doggo"}', headers=Headers({'content-length': '95', 'content-type': 'application/json'})),
    'SimpleNamespace',
    namespace(name='Lord Biscuit, Master of Naps', owner=namespace(id=123, name='Simon'), tag='doggo'),
  )
# ---
# name: test_deserialize[response_kwargs39-response_type_map39][200:b'{"name": "Lord Biscuit, Master of Naps", "owner": {"id": 123, "name": "Simon"}, "tag": "doggo"}'@{'200': 'unit.api.example.pet_model.Pet'}]
  tuple(
    ApiResponse(status_code=200, data=Pet(name='Lord Biscuit, Master of Naps', owner=PetOwner(id=123, name='Simon'), tag='doggo'), raw_data=b'{"name": "Lord Biscuit, Master of Naps", "owner": {"id": 123, "name": "Simon"}, "tag": "doggo"}', headers=Headers({'content-length': '95', 'content-type': 'application/json'})),
    'Pet',
    Pet(name='Lord Biscuit, Master of Naps', owner=PetOwner(id=123, name='Simon'), tag='doggo'),
  )
# ---
# name: test_deserialize[response_kwargs4-response_type_map4][200:b'123.456'@{'200': <class 'float'>}]
  tuple(
    ApiResponse(status_code=200, data=123.456, raw_data=b'123.456', headers=Headers({'content-length': '7', 'content-type': 'text/plain; charset=utf-8'})),
    'float',
    123.456,
  )
# ---
# name: test_deserialize[response_kwargs40-response_type_map40][200:b'{"name": "Lord Biscuit, Master of Naps", "owner": {"id": 123, "name": "Simon"}, "tag": "doggo"}'@{'200': 'unit.api.example.pet_model.Unexisting'}]
  tuple(
    ApiResponse(status_code=200, data=namespace(name='Lord Biscuit, Master of Naps', owner=namespace(id=123, name='Simon'), tag='doggo'), raw_data=b'{"name": "Lord Biscuit, Master of Naps", "owner": {"id": 123, "name": "Simon"}, "tag": "doggo"}', headers=Headers({'content-length': '95', 'content-type': 'application/json'})),
    'SimpleNamespace',
    namespace(name='Lord Biscuit, Master of Naps', owner=namespace(id=123, name='Simon'), tag='doggo'),
  )
# ---
# name: test_deserialize[response_kwargs41-response_type_map41][200:b'{"name": "Lord Biscuit, Master of Naps", "owner": {"id": 123, "name": "Simon"}, "tag": "doggo"}'@{'200': 'some.unexisting.module.Pet'}]
  tuple(
    ApiResponse(status_code=200, data=namespace(name='Lord Biscuit, Master of Naps', owner=namespace(id=123, name='Simon'), tag='doggo'), raw_data=b'{"name": "Lord Biscuit, Master of Naps", "owner": {"id": 123, "name": "Simon"}, "tag": "doggo"}', headers=Headers({'content-length': '95', 'content-type': 'application/json'})),
    'SimpleNamespace',
    namespace(name='Lord Biscuit, Master of Naps', owner=namespace(id=123, name='Simon'), tag='doggo'),
  )
# ---
# name: test_deserialize[response_kwargs5-response_type_map5][200:b'123.456'@{'200': 'float'}]
  tuple(
    ApiResponse(status_code=200, data=123.456, raw_data=b'123.456', headers=Headers({'content-length': '7', 'content-type': 'application/json'})),
    'float',
    123.456,
  )
# ---
# name: test_deserialize[response_kwargs6-response_type_map6][200:b'"123"'@{}]
  tuple(
    ApiResponse(status_code=200, data='123', raw_data=b'"123"', headers=Headers({'content-length': '5', 'content-type': 'application/json'})),
    'str',
    '123',
  )
# ---
# name: test_deserialize[response_kwargs7-response_type_map7][200:b'123'@{}]
  tuple(
    ApiResponse(status_code=200, data=123, raw_data=b'123', headers=Headers({'content-length': '3', 'content-type': 'application/json'})),
    'int',
    123,
  )
# ---
# name: test_deserialize[response_kwargs8-response_type_map8][200:b'true'@{'200': <class 'bool'>}]
  tuple(
    ApiResponse(status_code=200, data=True, raw_data=b'true', headers=Headers({'content-length': '4', 'content-type': 'text/plain; charset=utf-8'})),
    'bool',
    True,
  )
# ---
# name: test_deserialize[response_kwargs9-response_type_map9][200:b'false'@{'200': 'bool'}]
  tuple(
    ApiResponse(status_code=200, data=b'false', raw_data=b'false', headers=Headers({'content-length': '5', 'content-type': 'application/json'})),
    'bytes',
    b'false',
  )
# ---
# name: test_deserialize_error_responses[response_kwargs0-response_type_map0][{'404': typing.Dict[str, str]}]
  tuple(
    '''
      ApiError(404)
      Reason: Not Found
      HTTP response headers: Headers({'content-length': '67', 'content-type': 'application/json'})
      HTTP response content: namespace(message='some not found message', code='RESOURCE_NOT_FOUND')
      
      )
    ''',
    'SimpleNamespace',
    namespace(message='some not found message', code='RESOURCE_NOT_FOUND'),
  )
# ---
# name: test_deserialize_error_responses[response_kwargs1-response_type_map1][{'4XX': <class 'dict'>}]
  tuple(
    '''
      ApiError(404)
      Reason: Not Found
      HTTP response headers: Headers({'content-length': '67', 'content-type': 'application/json'})
      HTTP response content: namespace(message='some not found message', code='RESOURCE_NOT_FOUND')
      
      )
    ''',
    'SimpleNamespace',
    namespace(message='some not found message', code='RESOURCE_NOT_FOUND'),
  )
# ---
# name: test_deserialize_error_responses[response_kwargs2-response_type_map2][{'4XX': typing.Any}]
  tuple(
    '''
      ApiError(404)
      Reason: Not Found
      HTTP response headers: Headers({'content-length': '67', 'content-type': 'application/json'})
      HTTP response content: namespace(message='some not found message', code='RESOURCE_NOT_FOUND')
      
      )
    ''',
    'SimpleNamespace',
    namespace(message='some not found message', code='RESOURCE_NOT_FOUND'),
  )
# ---
# name: test_deserialize_error_responses[response_kwargs3-response_type_map3][{'4XX': typing.Any}]
  tuple(
    '''
      ApiError(404)
      Reason: Not Found
      HTTP response headers: Headers({'content-length': '22', 'content-type': 'text/plain; charset=utf-8'})
      HTTP response content: some not found message
      
      )
    ''',
    'str',
    'some not found message',
  )
# ---
# name: test_deserialize_error_responses[response_kwargs4-response_type_map4][{}]
  tuple(
    '''
      ApiError(404)
      Reason: Not Found
      HTTP response headers: Headers({'content-length': '67', 'content-type': 'application/json'})
      HTTP response content: namespace(message='some not found message', code='RESOURCE_NOT_FOUND')
      
      )
    ''',
    'SimpleNamespace',
    namespace(message='some not found message', code='RESOURCE_NOT_FOUND'),
  )
# ---
# name: test_deserialize_error_responses[response_kwargs5-response_type_map5][{'400': <class 'unit.api.example.pet_model.Pet'>}]
  tuple(
    '''
      ApiError(400)
      Reason: Bad Request
      HTTP response headers: Headers({'content-length': '95', 'content-type': 'application/json'})
      HTTP response content: name='Lord Biscuit, Master of Naps' owner=PetOwner(id=123, name='Simon') tag='doggo'
      
      )
    ''',
    'Pet',
    Pet(name='Lord Biscuit, Master of Naps', owner=PetOwner(id=123, name='Simon'), tag='doggo'),
  )
# ---
# name: test_deserialize_error_responses[response_kwargs6-response_type_map6][{'default': typing.Any}]
  tuple(
    '''
      ApiError(400)
      Reason: Bad Request
      HTTP response headers: Headers({'content-length': '87'})
      HTTP response content: namespace(name='Lord Biscuit, Master of Naps', owner=namespace(id=123, name='Simon'), tag='doggo')
      
      )
    ''',
    'SimpleNamespace',
    namespace(name='Lord Biscuit, Master of Naps', owner=namespace(id=123, name='Simon'), tag='doggo'),
  )
# ---
# name: test_deserialize_error_responses[response_kwargs7-response_type_map7][{}]
  tuple(
    '''
      ApiError(400)
      Reason: Bad Request
      HTTP response headers: Headers({'content-length': '95', 'content-type': 'application/json'})
      HTTP response content: namespace(name='Lord Biscuit, Master of Naps', owner=namespace(id=123, name='Simon'), tag='doggo')
      
      )
    ''',
    'SimpleNamespace',
    namespace(name='Lord Biscuit, Master of Naps', owner=namespace(id=123, name='Simon'), tag='doggo'),
  )
# ---
# name: test_serialize_and_call[binary_body]
  dict({
    'body': b'..some binary content..',
    'files': None,
    'header_params': dict({
<<<<<<< HEAD
      'User-Agent': 'waylay-sdk/python/0.0.0',
=======
      'user-agent': 'waylay-sdk/python/0.0.0',
      'x-my-header': 'header_value',
>>>>>>> 3bb614c7
    }),
    'method': 'POST',
    'query_params': None,
    'url': 'https://api-example.io/service/v1/bar/foo',
  })
# ---
# name: test_serialize_and_call[binary_body].1
  tuple(
    list([
      <Request('POST', 'https://api-example.io/service/v1/bar/foo')>,
    ]),
    list([
      tuple(
        Headers({'host': 'api-example.io', 'accept': '*/*', 'accept-encoding': 'gzip, deflate', 'connection': 'keep-alive', 'user-agent': 'waylay-sdk/python/0.0.0', 'content-type': 'application/octet-stream', 'content-length': '23', 'authorization': '[secure]'}),
        b'..some binary content..',
      ),
    ]),
  )
# ---
# name: test_serialize_and_call[files]
  dict({
    'body': None,
    'files': dict({
      'file1': b'<... binary content ...>',
      'file2': '<... other binary content ...>',
    }),
    'header_params': dict({
      'User-Agent': 'waylay-sdk/python/0.0.0',
    }),
    'method': 'POST',
    'query_params': dict({
      'key1': 15,
    }),
    'url': 'https://api-example.io/service/v1/cruz/',
  })
# ---
# name: test_serialize_and_call[files].1
  tuple(
    list([
      <Request('POST', 'https://api-example.io/service/v1/cruz/?key1=15')>,
    ]),
    list([
      tuple(
        Headers({'host': 'api-example.io', 'accept': '*/*', 'accept-encoding': 'gzip, deflate', 'connection': 'keep-alive', 'user-agent': 'waylay-sdk/python/0.0.0', 'content-length': '382', 'authorization': '[secure]', 'content-type': 'multipart/form-data; boundary=<boundary>'}),
        b'--<boundary>\r\nContent-Disposition: form-data; name="file1"; filename="upload"\r\nContent-Type: application/octet-stream\r\n\r\n<... binary content ...>\r\n--<boundary>\r\nContent-Disposition: form-data; name="file2"; filename="upload"\r\nContent-Type: application/octet-stream\r\n\r\n<... other binary content ...>\r\n--<boundary>--\r\n',
      ),
    ]),
  )
# ---
# name: test_serialize_and_call[form]
  dict({
    'body': dict({
      'key': 'value',
    }),
    'files': None,
    'header_params': dict({
      'Content-Type': 'application/x-www-form-urlencoded',
      'User-Agent': 'waylay-sdk/python/0.0.0',
    }),
    'method': 'POST',
    'query_params': None,
    'url': 'https://api-example.io/service/v1/bar/foo',
  })
# ---
# name: test_serialize_and_call[form].1
  tuple(
    list([
      <Request('POST', 'https://api-example.io/service/v1/bar/foo')>,
    ]),
    list([
      tuple(
        Headers({'host': 'api-example.io', 'accept': '*/*', 'accept-encoding': 'gzip, deflate', 'connection': 'keep-alive', 'content-type': 'application/x-www-form-urlencoded', 'user-agent': 'waylay-sdk/python/0.0.0', 'content-length': '9', 'authorization': '[secure]'}),
        b'key=value',
      ),
    ]),
  )
# ---
# name: test_serialize_and_call[params_and_body]
  dict({
    'body': dict({
      'array_key': list([
        'val1',
        'val2',
      ]),
      'timestamp': '1999-09-28T12:30:59',
      'tuple_key': tuple(
        'val3',
        123,
        dict({
          'key': 'value',
        }),
        None,
      ),
    }),
    'files': None,
    'header_params': dict({
      'user-agent': 'waylay-sdk/python/0.0.0',
      'x-my-header': 'header_value',
    }),
    'method': 'PATCH',
    'query_params': None,
    'url': 'https://api-example.io/service/v1/A/bar/{missing_param}',
  })
# ---
# name: test_serialize_and_call[params_and_body].1
  tuple(
    list([
      <Request('PATCH', 'https://api-example.io/service/v1/A/bar/%7Bmissing_param%7D')>,
    ]),
    list([
      tuple(
        Headers({'host': 'api-example.io', 'accept': '*/*', 'accept-encoding': 'gzip, deflate', 'connection': 'keep-alive', 'x-my-header': 'header_value', 'user-agent': 'waylay-sdk/python/0.0.0', 'content-length': '119', 'content-type': 'application/json', 'authorization': '[secure]'}),
        b'{"array_key": ["val1", "val2"], "tuple_key": ["val3", 123, {"key": "value"}, null], "timestamp": "1999-09-28T12:30:59"}',
      ),
    ]),
  )
# ---
# name: test_serialize_and_call[params_and_query]
  dict({
    'body': None,
    'files': None,
    'header_params': dict({
<<<<<<< HEAD
      'User-Agent': 'waylay-sdk/python/0.0.0',
      'x-my-header': 'header_value',
=======
      'user-agent': 'waylay-sdk/python/0.0.0',
>>>>>>> 3bb614c7
    }),
    'method': 'GET',
    'query_params': dict({
      'key1': 'value1',
      'key2': 'value2',
    }),
    'url': 'https://api-example.io/service/v1/A/foo/B',
  })
# ---
# name: test_serialize_and_call[params_and_query].1
  tuple(
    list([
      <Request('GET', 'https://api-example.io/service/v1/A/foo/B?key1=value1&key2=value2')>,
    ]),
    list([
      tuple(
        Headers({'host': 'api-example.io', 'accept': '*/*', 'accept-encoding': 'gzip, deflate', 'connection': 'keep-alive', 'x-my-header': 'header_value', 'user-agent': 'waylay-sdk/python/0.0.0', 'authorization': '[secure]'}),
        b'',
      ),
    ]),
  )
# ---
# name: test_serialize_and_call[pet_body]
  dict({
    'body': dict({
      'name': 'Lord Biscuit, Master of Naps',
      'owner': dict({
        'id': 123,
        'name': 'Simon',
      }),
      'tag': 'doggo',
    }),
    'files': None,
    'header_params': dict({
      'user-agent': 'waylay-sdk/python/0.0.0',
    }),
    'method': 'PUT',
    'query_params': None,
    'url': 'https://api-example.io/service/v1/C/foo',
  })
# ---
# name: test_serialize_and_call[pet_body].1
  tuple(
    list([
      <Request('PUT', 'https://api-example.io/service/v1/C/foo')>,
    ]),
    list([
      tuple(
        Headers({'host': 'api-example.io', 'accept': '*/*', 'accept-encoding': 'gzip, deflate', 'connection': 'keep-alive', 'user-agent': 'waylay-sdk/python/0.0.0', 'content-length': '95', 'content-type': 'application/json', 'authorization': '[secure]'}),
        b'{"name": "Lord Biscuit, Master of Naps", "owner": {"id": 123, "name": "Simon"}, "tag": "doggo"}',
      ),
    ]),
  )
# ---
# name: test_serialize_and_call[pet_dict_body]
  dict({
    'body': dict({
      'name': 'Lord Biscuit, Master of Naps',
      'owner': dict({
        'id': 123,
        'name': 'Simon',
      }),
      'tag': 'doggo',
    }),
    'files': None,
    'header_params': dict({
      'user-agent': 'waylay-sdk/python/0.0.0',
    }),
    'method': 'PUT',
    'query_params': None,
    'url': 'https://api-example.io/service/v1/C/foo',
  })
# ---
# name: test_serialize_and_call[pet_dict_body].1
  tuple(
    list([
      <Request('PUT', 'https://api-example.io/service/v1/C/foo')>,
    ]),
    list([
      tuple(
        Headers({'host': 'api-example.io', 'accept': '*/*', 'accept-encoding': 'gzip, deflate', 'connection': 'keep-alive', 'user-agent': 'waylay-sdk/python/0.0.0', 'content-length': '95', 'content-type': 'application/json', 'authorization': '[secure]'}),
        b'{"name": "Lord Biscuit, Master of Naps", "owner": {"id": 123, "name": "Simon"}, "tag": "doggo"}',
      ),
    ]),
  )
# ---
# name: test_serialize_and_call[pet_json_body]
  dict({
    'body': '{"name":"Lord Biscuit, Master of Naps","owner":{"id":123,"name":"Simon"},"tag":"doggo"}',
    'files': None,
    'header_params': dict({
      'user-agent': 'waylay-sdk/python/0.0.0',
    }),
    'method': 'PUT',
    'query_params': None,
    'url': 'https://api-example.io/service/v1/C/foo',
  })
# ---
# name: test_serialize_and_call[pet_json_body].1
  tuple(
    list([
      <Request('PUT', 'https://api-example.io/service/v1/C/foo')>,
    ]),
    list([
      tuple(
        Headers({'host': 'api-example.io', 'accept': '*/*', 'accept-encoding': 'gzip, deflate', 'connection': 'keep-alive', 'user-agent': 'waylay-sdk/python/0.0.0', 'content-length': '105', 'content-type': 'application/json', 'authorization': '[secure]'}),
        b'"{\\"name\\":\\"Lord Biscuit, Master of Naps\\",\\"owner\\":{\\"id\\":123,\\"name\\":\\"Simon\\"},\\"tag\\":\\"doggo\\"}"',
      ),
    ]),
  )
<<<<<<< HEAD
=======
# ---
# name: test_serialize_and_call[test_input6]
  dict({
    'body': b'..some binary content..',
    'files': None,
    'header_params': dict({
      'user-agent': 'waylay-sdk/python/0.0.0',
    }),
    'method': 'POST',
    'query_params': None,
    'url': 'https://api-example.io/service/v1/bar/foo',
  })
# ---
# name: test_serialize_and_call[test_input6].1
  tuple(
    list([
      <Request('POST', 'https://api-example.io/service/v1/bar/foo')>,
    ]),
    list([
      tuple(
        Headers({'host': 'api-example.io', 'accept': '*/*', 'accept-encoding': 'gzip, deflate', 'connection': 'keep-alive', 'user-agent': 'waylay-sdk/python/0.0.0', 'content-type': 'ASCII text, with no line terminators', 'content-length': '23', 'authorization': '[secure]'}),
        b'..some binary content..',
      ),
    ]),
  )
# ---
# name: test_serialize_and_call[test_input7]
  dict({
    'body': dict({
      'key': 'value',
    }),
    'files': None,
    'header_params': dict({
      'content-type': 'application/x-www-form-urlencoded',
      'user-agent': 'waylay-sdk/python/0.0.0',
    }),
    'method': 'POST',
    'query_params': None,
    'url': 'https://api-example.io/service/v1/bar/foo',
  })
# ---
# name: test_serialize_and_call[test_input7].1
  tuple(
    list([
      <Request('POST', 'https://api-example.io/service/v1/bar/foo')>,
    ]),
    list([
      tuple(
        Headers({'host': 'api-example.io', 'accept': '*/*', 'accept-encoding': 'gzip, deflate', 'connection': 'keep-alive', 'content-type': 'application/x-www-form-urlencoded', 'user-agent': 'waylay-sdk/python/0.0.0', 'content-length': '9', 'authorization': '[secure]'}),
        b'key=value',
      ),
    ]),
  )
>>>>>>> 3bb614c7
# ---<|MERGE_RESOLUTION|>--- conflicted
+++ resolved
@@ -443,12 +443,7 @@
     'body': b'..some binary content..',
     'files': None,
     'header_params': dict({
-<<<<<<< HEAD
-      'User-Agent': 'waylay-sdk/python/0.0.0',
-=======
-      'user-agent': 'waylay-sdk/python/0.0.0',
-      'x-my-header': 'header_value',
->>>>>>> 3bb614c7
+      'user-agent': 'waylay-sdk/python/0.0.0',
     }),
     'method': 'POST',
     'query_params': None,
@@ -476,7 +471,7 @@
       'file2': '<... other binary content ...>',
     }),
     'header_params': dict({
-      'User-Agent': 'waylay-sdk/python/0.0.0',
+      'user-agent': 'waylay-sdk/python/0.0.0',
     }),
     'method': 'POST',
     'query_params': dict({
@@ -505,8 +500,8 @@
     }),
     'files': None,
     'header_params': dict({
-      'Content-Type': 'application/x-www-form-urlencoded',
-      'User-Agent': 'waylay-sdk/python/0.0.0',
+      'content-type': 'application/x-www-form-urlencoded',
+      'user-agent': 'waylay-sdk/python/0.0.0',
     }),
     'method': 'POST',
     'query_params': None,
@@ -571,12 +566,8 @@
     'body': None,
     'files': None,
     'header_params': dict({
-<<<<<<< HEAD
-      'User-Agent': 'waylay-sdk/python/0.0.0',
+      'user-agent': 'waylay-sdk/python/0.0.0',
       'x-my-header': 'header_value',
-=======
-      'user-agent': 'waylay-sdk/python/0.0.0',
->>>>>>> 3bb614c7
     }),
     'method': 'GET',
     'query_params': dict({
@@ -687,60 +678,4 @@
       ),
     ]),
   )
-<<<<<<< HEAD
-=======
-# ---
-# name: test_serialize_and_call[test_input6]
-  dict({
-    'body': b'..some binary content..',
-    'files': None,
-    'header_params': dict({
-      'user-agent': 'waylay-sdk/python/0.0.0',
-    }),
-    'method': 'POST',
-    'query_params': None,
-    'url': 'https://api-example.io/service/v1/bar/foo',
-  })
-# ---
-# name: test_serialize_and_call[test_input6].1
-  tuple(
-    list([
-      <Request('POST', 'https://api-example.io/service/v1/bar/foo')>,
-    ]),
-    list([
-      tuple(
-        Headers({'host': 'api-example.io', 'accept': '*/*', 'accept-encoding': 'gzip, deflate', 'connection': 'keep-alive', 'user-agent': 'waylay-sdk/python/0.0.0', 'content-type': 'ASCII text, with no line terminators', 'content-length': '23', 'authorization': '[secure]'}),
-        b'..some binary content..',
-      ),
-    ]),
-  )
-# ---
-# name: test_serialize_and_call[test_input7]
-  dict({
-    'body': dict({
-      'key': 'value',
-    }),
-    'files': None,
-    'header_params': dict({
-      'content-type': 'application/x-www-form-urlencoded',
-      'user-agent': 'waylay-sdk/python/0.0.0',
-    }),
-    'method': 'POST',
-    'query_params': None,
-    'url': 'https://api-example.io/service/v1/bar/foo',
-  })
-# ---
-# name: test_serialize_and_call[test_input7].1
-  tuple(
-    list([
-      <Request('POST', 'https://api-example.io/service/v1/bar/foo')>,
-    ]),
-    list([
-      tuple(
-        Headers({'host': 'api-example.io', 'accept': '*/*', 'accept-encoding': 'gzip, deflate', 'connection': 'keep-alive', 'content-type': 'application/x-www-form-urlencoded', 'user-agent': 'waylay-sdk/python/0.0.0', 'content-length': '9', 'authorization': '[secure]'}),
-        b'key=value',
-      ),
-    ]),
-  )
->>>>>>> 3bb614c7
 # ---